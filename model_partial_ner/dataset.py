"""
.. module:: dataset
    :synopsis: dataset for sequence labeling
 
.. moduleauthor:: Liyuan Liu, Jingbo Shang
"""
import torch
import torch.nn as nn
import torch.nn.functional as F
import torch.autograd as autograd

import sys
import pickle
from tqdm import tqdm
import random

from torch.utils.data import Dataset

class RawDataset(object):
    """    
    Raw Dataset for Sequence Labeling

    Parameters
    ----------
    dataset : ``list``, required.
        The encoded dataset (outputs of preprocess scripts).
    w_pad : ``int``, required.
        The pad index for the word-level inputs.
    c_pad : ``int``, required.
        The pad index for the character-level inputs.
    token_per_batch: ``int``, required.
        Batch size.
    """
    def __init__(self, 
                dataset: list, 
                w_pad: int, 
                c_pad: int, 
                token_per_batch: int):
        super(RawDataset, self).__init__()
        self.dataset = dataset
        self.w_pad = w_pad
        self.c_pad = c_pad
        self.token_per_batch = token_per_batch

        self.construct_index()

    def get_tqdm(self, device):
        """
        construct dataset reader and the corresponding tqdm.

        Parameters
        ----------
        device: ``torch.device``, required.
            the target device for the dataset loader.

        """
        return tqdm(self.reader(device), mininterval=2, total=self.index_length, leave=False, file=sys.stdout)

    def construct_index(self):
        """
        construct index for the dataset.

        Parameters
        ----------
        dataset: ``list``, required.
            the encoded dataset (outputs of preprocess scripts).        
        """
        self.index_length =len(self.dataset)

    def reader(self, device):
        """
        construct dataset reader.

        Parameters
        ----------
        device: ``torch.device``, required.
            the target device for the dataset loader.

        Returns
        -------
        reader: ``iterator``.
            A lazy iterable object        
        """
        cur_idx = 0
        while cur_idx < self.index_length:

            batch = self.dataset[cur_idx]

            word_t = torch.LongTensor([batch[0]]).to(device)
            char_t = torch.LongTensor([batch[1]]).to(device)
            chunk_mask = torch.ByteTensor([batch[2]]).to(device)
            chunk_index = torch.LongTensor(batch[3]).to(device)
            chunk_surface = batch[4]
            cur_idx += 1

            yield word_t, char_t, chunk_mask, chunk_index, chunk_surface

class NERDataset(object):
    """
    Evaluation Dataset for Sequence Labeling

    Parameters
    ----------
    dataset : ``list``, required.
        The encoded dataset (outputs of preprocess scripts).
    w_pad : ``int``, required.
        The pad index for the word-level inputs.
    c_pad : ``int``, required.
        The pad index for the character-level inputs.
    token_per_batch: ``int``, required.
        Batch size.
    """
    def __init__(self, 
                dataset: list, 
                w_pad: int, 
                c_pad: int, 
                token_per_batch: int,
                flm_pad: int,
                blm_pad: int):
        super(NERDataset, self).__init__()
        self.dataset = dataset
        self.w_pad = w_pad
        self.c_pad = c_pad
        self.token_per_batch = token_per_batch
        self.flm_pad = flm_pad
        self.blm_pad = blm_pad

        self.construct_index()

    def shuffle(self):
        """
        shuffle dataset
        """
        random.shuffle(self.shuffle_list)

    def get_tqdm(self, device):
        """
        construct dataset reader and the corresponding tqdm.

        Parameters
        ----------
        device: ``torch.device``, required.
            the target device for the dataset loader.

        """
        return tqdm(self.reader(device), mininterval=2, total=self.index_length, leave=False, file=sys.stdout)

    def construct_index(self):
        """
        construct index for the dataset.    
        """
        dataset_size = len(self.dataset)
        self.index_list = list()
        start_index = 0
        while start_index < dataset_size:
            self.index_list.append(start_index)
            cur_seq_length = len(self.dataset[start_index][0]) - 1
            cur_batch_size = max(int(self.token_per_batch / cur_seq_length), 1)
            start_index = start_index + cur_batch_size
        self.index_length =len(self.index_list)
        self.index_list.append(dataset_size)
        self.shuffle_list = list(range(self.index_length-1, -1, -1))

    def reader(self, device):
        """
        construct dataset reader.

        Parameters
        ----------
        device: ``torch.device``, required.
            the target device for the dataset loader.

        Returns
        -------
        reader: ``iterator``.
            A lazy iterable object        
        """
        cur_idx = 0
        while cur_idx < self.index_length:
            batch_idx = self.shuffle_list[cur_idx]
            batch = self.dataset[self.index_list[batch_idx]: self.index_list[batch_idx + 1]]
            cur_seq_length = len(batch[0][0])
            word_t = torch.LongTensor([tup[0] + [self.w_pad] * (cur_seq_length - len(tup[0])) for tup in batch]).to(device)
            char_t = torch.LongTensor([tup[1] + [self.c_pad] * (cur_seq_length - len(tup[0])) for tup in batch]).to(device)
            chunk_mask = torch.ByteTensor([tup[2] + [0] * (cur_seq_length - len(tup[2])) for tup in batch]).to(device)
            chunk_label = torch.FloatTensor([label for tup in batch for label in tup[3]]).to(device)
            type_mask = torch.ByteTensor([mask for tup in batch for mask in tup[4]]).to(device)
            label_list = [label for tup in batch for label in tup[5]]
            type_label = torch.FloatTensor(label_list[0:-1]).to(device)
            flm_t = torch.LongTensor([tup[6] + [self.flm_pad] * (cur_seq_length - len(tup[0])) for tup in batch]).to(device)
            blm_t = torch.LongTensor([tup[7] + [self.blm_pad] * (cur_seq_length - len(tup[0])) for tup in batch]).to(device)
            blm_ind = torch.LongTensor([]).to(device)
            cur_idx += 1
            yield word_t, char_t, chunk_mask, chunk_label, type_mask, type_label, flm_t, blm_t, blm_ind
        self.shuffle()
            
class TrainDataset(object):
    """
    Training Dataset for Sequence Labeling

    Parameters
    ----------
    dataset_name : ``str``, required.
        The name of dataset (outputs of preprocess scripts).
    w_pad : ``int``, required.
        The pad index for the word-level inputs.
    c_pad : ``int``, required.
        The pad index for the character-level inputs.
    token_per_batch: ``int``, required.
        Batch size.
    sample_ratio: ``float``, optional (default = 1.0)
        The ratio for sampling.
    """
    def __init__(self, 
                dataset_name: str, 
                w_pad: int, 
                c_pad: int, 
                token_per_batch: int, 
                flm_pad: int,
                blm_pad: int,
                sample_ratio: float = 1.0):
        
        super(TrainDataset, self).__init__()
        self.sample_ratio = sample_ratio

        self.dataset_name = dataset_name

        self.w_pad = w_pad
        self.c_pad = c_pad
        self.token_per_batch = token_per_batch
        self.flm_pad = flm_pad
        self.blm_pad = blm_pad

        self.total_batch_num = -1

        self.open_file()

    def get_tqdm(self, device):
        """
        construct dataset reader and the corresponding tqdm.

        Parameters
        ----------
        device: ``torch.device``, required.
            the target device for the dataset loader.

        """
        return tqdm(self.reader(device), mininterval=2, total=self.total_batch_num, leave=False, file=sys.stdout).__iter__()

    def reader(self, device):
        """
        construct dataset reader.

        Parameters
        ----------
        device: ``torch.device``, required.
            the target device for the dataset loader.

        Returns
        -------
        reader: ``iterator``.
            A lazy iterable object        
        """
        cur_idx = 0

        while cur_idx < self.index_length:

            batch_idx = self.shuffle_list[cur_idx]
            batch = self.dataset[self.index_list[batch_idx]: self.index_list[batch_idx + 1]]
            cur_seq_length = len(batch[0][0])
<<<<<<< HEAD
            print(len([batch[0][0] + [self.w_pad] * (cur_seq_length - len(batch[0][0]))]))
            print(len([batch[0][6] + [self.flm_pad] * (cur_seq_length - len(batch[0][0]))]))
=======
            print(len(batch[0][0]))
            print(len([tup[0] + [self.w_pad] * (cur_seq_length - len(tup[0])) for tup in batch]))
            print(len([tup[6] + [self.flm_pad] * (cur_seq_length - len(tup[0])) for tup in batch]))
>>>>>>> 05b4679c
            word_t = torch.LongTensor([tup[0] + [self.w_pad] * (cur_seq_length - len(tup[0])) for tup in batch]).to(device)
            char_t = torch.LongTensor([tup[1] + [self.c_pad] * (cur_seq_length - len(tup[0])) for tup in batch]).to(device)
            chunk_mask = torch.ByteTensor([tup[2] + [0] * (cur_seq_length - len(tup[2])) for tup in batch]).to(device)
            chunk_label = torch.FloatTensor([label for tup in batch for label in tup[3]]).to(device)
            type_mask = torch.ByteTensor([mask for tup in batch for mask in tup[4]]).to(device)
            label_list = [label for tup in batch for label in tup[5]]
            type_label = torch.FloatTensor(label_list[0:-1]).to(device)

            # adding tensors for flm and blm
            flm_t = torch.LongTensor([tup[6] + [self.flm_pad] * (cur_seq_length - len(tup[0])) for tup in batch]).to(device)
            blm_t = torch.LongTensor([[self.blm_pad] * (cur_seq_length - len(tup[0])) + tup[7][::-1] for tup in batch]).to(device)
            blm_ind = torch.LongTensor([]).to(device)
            cur_idx += 1

            yield word_t, char_t, chunk_mask, chunk_label, type_mask, type_label, flm_t, blm_t, blm_ind

        random.shuffle(self.shuffle_list)

    def open_file(self):
        """
        Open the dataset by name.      
        """
        self.dataset = pickle.load(open(self.dataset_name, 'rb'))

        self.dataset = list(filter(lambda t: random.uniform(0, 1) <= self.sample_ratio, self.dataset))

        dataset_size = len(self.dataset)
        self.index_list = list()
        start_index = 0
        while start_index < dataset_size:
            self.index_list.append(start_index)
            cur_seq_length = len(self.dataset[start_index][0]) - 1
            cur_batch_size = max(int(self.token_per_batch / cur_seq_length), 1)
            start_index = start_index + cur_batch_size
        self.index_length =len(self.index_list)
        self.index_list.append(dataset_size)
        
        self.shuffle_list = list(range(self.index_length-1, -1, -1))

        self.total_batch_num = self.index_length

class DS_GOLD_MIXED_Dataset(object):
    """
    Training Dataset for Sequence Labeling

    Parameters
    ----------
    dataset_name : ``str``, required.
        The name of dataset (outputs of preprocess scripts).
    w_pad : ``int``, required.
        The pad index for the word-level inputs.
    c_pad : ``int``, required.
        The pad index for the character-level inputs.
    token_per_batch: ``int``, required.
        Batch size.
    sample_ratio: ``float``, optional (default = 1.0)
        The ratio for sampling.
    """    
    def __init__(self, 
                dataset_name: str, 
                w_pad: int, 
                c_pad: int, 
                token_per_batch: int, 
                sample_ratio: float = 1.0):
        
        super(DS_GOLD_MIXED_Dataset, self).__init__()
        self.sample_ratio = sample_ratio

        self.dataset_name = dataset_name

        self.w_pad = w_pad
        self.c_pad = c_pad
        self.token_per_batch = token_per_batch

        self.total_batch_num = -1

        self.open_file()

    def get_tqdm(self, device):
        """
        construct dataset reader and the corresponding tqdm.

        Parameters
        ----------
        device: ``torch.device``, required.
            the target device for the dataset loader.

        """
        return tqdm(self.reader(device), mininterval=2, total=self.total_batch_num, leave=False, file=sys.stdout).__iter__()

    def reader(self, device):
        """
        construct dataset reader.

        Parameters
        ----------
        device: ``torch.device``, required.
            the target device for the dataset loader.

        Returns
        -------
        reader: ``iterator``.
            A lazy iterable object        
        """
        cur_idx = 0

        while cur_idx < self.index_length:

            batch_idx = self.shuffle_list[cur_idx]
            batch = self.dataset[self.index_list[batch_idx]: self.index_list[batch_idx + 1]]

            cur_seq_length = len(batch[0][0])
            word_t = torch.LongTensor([tup[0] + [self.w_pad] * (cur_seq_length - len(tup[0])) for tup in batch]).to(device)
            char_t = torch.LongTensor([tup[1] + [self.c_pad] * (cur_seq_length - len(tup[0])) for tup in batch]).to(device)
            chunk_mask = torch.ByteTensor([tup[2] + [0] * (cur_seq_length - len(tup[2])) for tup in batch]).to(device)
            chunk_label = torch.FloatTensor([label for tup in batch for label in tup[3]]).to(device)
            type_mask = torch.ByteTensor([mask for tup in batch for mask in tup[4]]).to(device)
            label_list = [label for tup in batch for label in tup[5]]
            type_label = torch.FloatTensor(label_list[0:-1]).to(device)

            cur_idx += 1

            yield word_t, char_t, chunk_mask, chunk_label, type_mask, type_label

        random.shuffle(self.shuffle_list)

    def open_file(self):
        """
        Open the dataset by name.      
        """
        self.dataset = pickle.load(open(self.dataset_name, 'rb'))
        self.dataset = list(filter(lambda t: t[6] or random.uniform(0, 1) <= self.sample_ratio, self.dataset))

        dataset_size = len(self.dataset)
        print(dataset_size)
        self.index_list = list()
        start_index = 0
        while start_index < dataset_size:
            self.index_list.append(start_index)
            cur_seq_length = len(self.dataset[start_index][0]) - 1
            cur_batch_size = max(int(self.token_per_batch / cur_seq_length), 1)
            start_index = start_index + cur_batch_size
        self.index_length =len(self.index_list)
        self.index_list.append(dataset_size)
        
        self.shuffle_list = list(range(self.index_length-1, -1, -1))

        self.total_batch_num = self.index_length<|MERGE_RESOLUTION|>--- conflicted
+++ resolved
@@ -268,14 +268,10 @@
             batch_idx = self.shuffle_list[cur_idx]
             batch = self.dataset[self.index_list[batch_idx]: self.index_list[batch_idx + 1]]
             cur_seq_length = len(batch[0][0])
-<<<<<<< HEAD
+
             print(len([batch[0][0] + [self.w_pad] * (cur_seq_length - len(batch[0][0]))]))
             print(len([batch[0][6] + [self.flm_pad] * (cur_seq_length - len(batch[0][0]))]))
-=======
-            print(len(batch[0][0]))
-            print(len([tup[0] + [self.w_pad] * (cur_seq_length - len(tup[0])) for tup in batch]))
-            print(len([tup[6] + [self.flm_pad] * (cur_seq_length - len(tup[0])) for tup in batch]))
->>>>>>> 05b4679c
+
             word_t = torch.LongTensor([tup[0] + [self.w_pad] * (cur_seq_length - len(tup[0])) for tup in batch]).to(device)
             char_t = torch.LongTensor([tup[1] + [self.c_pad] * (cur_seq_length - len(tup[0])) for tup in batch]).to(device)
             chunk_mask = torch.ByteTensor([tup[2] + [0] * (cur_seq_length - len(tup[2])) for tup in batch]).to(device)
