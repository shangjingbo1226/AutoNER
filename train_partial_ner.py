from __future__ import print_function
import datetime
import time
import torch
import torch.autograd as autograd
import torch.nn as nn
import torch.optim as optim
import codecs
import pickle
import math

from model_partial_ner.ner import NER, ContextNER
import model_partial_ner.utils as utils
from model_partial_ner.object import softCE
from model_partial_ner.basic import BasicRNN
from model_partial_ner.dataset import NERDataset, TrainDataset

from model_word_ada.LM import LM
# from model_word_ada.basic import BasicRNN
from model_word_ada.densenet import DenseRNN
from model_word_ada.ldnet import LDRNN
from model_seq.seqlm import BasicSeqLM 

from torch_scope import wrapper

import argparse
import logging
import json
import os
import sys
import itertools
import functools

logger = logging.getLogger(__name__)

if __name__ == "__main__":
    parser = argparse.ArgumentParser()
    parser.add_argument('--gpu', type=str, default="auto")
    parser.add_argument('--cp_root', default='./checkpoint')
    parser.add_argument('--checkpoint_name', default='autoner0')
    parser.add_argument('--git_tracking', action='store_true')

    parser.add_argument('--eval_dataset', default='./data/hqner/train_0.pk')
    parser.add_argument('--train_dataset', default='./data/hqner/test.pk')
    parser.add_argument('--batch_token_number', type=int, default=3000)
    parser.add_argument('--label_dim', type=int, default=50)
    parser.add_argument('--hid_dim', type=int, default=300)
    parser.add_argument('--word_dim', type=int, default=100)
    parser.add_argument('--char_dim', type=int, default=30)
    parser.add_argument('--layer_num', type=int, default=2)
    parser.add_argument('--droprate', type=float, default=0.5)
    parser.add_argument('--sample_ratio', type=float, default=1.0)
    parser.add_argument('--batch_norm', action='store_true')
    parser.add_argument('--epoch', type=int, default=500)
    parser.add_argument('--clip', type=float, default=5)
    parser.add_argument('--update', choices=['Adam', 'Adagrad', 'Adadelta', 'SGD'], default='Adam')
    parser.add_argument('--rnn_layer', choices=['Basic'], default='Basic')
    parser.add_argument('--rnn_unit', choices=['gru', 'lstm', 'rnn'], default='lstm')
    parser.add_argument('--lr', type=float, default=-1)
    parser.add_argument('--tolerance', type=int, default=5)
    parser.add_argument('--lr_decay', type=float, default=0.05)
    parser.add_argument('--interval', type=int, default=30)
    parser.add_argument('--check', type=int, default=1000)
    parser.add_argument('--seed', type=int, default=None)

    parser.add_argument('--model', choices=['NER', "ContextNER"], default='NER');
    parser.add_argument('--context_data', default='./lm/lm_maps.pk')
    parser.add_argument('--forward_lm', default='./lm/ld0.th')
    parser.add_argument('--backward_lm', default='./lm/ld_0.th')
    parser.add_argument('--lm_label_dim', type=int, default=-1)
    parser.add_argument('--lm_word_dim', type=int, default=300)
    parser.add_argument('--lm_droprate', type=float, default=0.5)
    parser.add_argument('--lm_rnn_layer', choices=['Basic', 'DenseNet', 'LDNet'], default='LDNet')
    parser.add_argument('--lm_rnn_unit', choices=['gru', 'lstm', 'rnn'], default='lstm')
    parser.add_argument('--lm_hid_dim', type=int, default=300)
    parser.add_argument('--lm_layer_num', type=int, default=10)
 
    args = parser.parse_args()

    pw = wrapper(os.path.join(args.cp_root, args.checkpoint_name), args.checkpoint_name, enable_git_track=args.git_tracking, seed = args.seed)

    gpu_index = pw.auto_device() if 'auto' == args.gpu else int(args.gpu)
    device = torch.device("cuda:" + str(gpu_index) if gpu_index >= 0 else "cpu")
    
    logger.info('loading dataset')
    key_list = ['emb_array', 'w_map', 'c_map', 'tl_map', 'cl_map', 'range', 'test_data', 'dev_data']
    dataset = pickle.load(open(args.eval_dataset, 'rb'))
    emb_array, w_map, c_map, tl_map, cl_map, range_idx, test_data, dev_data = [dataset[tup] for tup in key_list]
    id2label = {v: k for k, v in tl_map.items()}
    assert len(emb_array) == len(w_map)
    ct_dataset = pickle.load(open(args.context_data, 'rb'))
    ct_name_list = ['flm_map', 'blm_map']
    flm_map, blm_map = [ct_dataset[tup] for tup in ct_name_list ]

    train_loader = TrainDataset(args.train_dataset, w_map['<\n>'], c_map['<\n>'], args.batch_token_number, flm_map['\n'], blm_map['\n'], sample_ratio = args.sample_ratio)
    test_loader = NERDataset(test_data, w_map['<\n>'], c_map['<\n>'], args.batch_token_number, flm_map['\n'], blm_map['\n'])
    dev_loader = NERDataset(dev_data, w_map['<\n>'], c_map['<\n>'], args.batch_token_number, flm_map['\n'], blm_map['\n'])

    logger.info('building model')


    rnn_map = {'Basic': BasicRNN}
    rnn_layer = rnn_map[args.rnn_layer](args.layer_num, args.rnn_unit, args.word_dim + args.char_dim, args.hid_dim, args.droprate, args.batch_norm)

    
    
    lm_rnn_map = {'Basic': BasicRNN, 'LDNet': functools.partial(LDRNN, layer_drop = 0)}
    flm_rnn_layer = lm_rnn_map[args.lm_rnn_layer](args.lm_layer_num, args.lm_rnn_unit, args.lm_word_dim, args.lm_hid_dim, args.lm_droprate)
    blm_rnn_layer = lm_rnn_map[args.lm_rnn_layer](args.lm_layer_num, args.lm_rnn_unit, args.lm_word_dim, args.lm_hid_dim, args.lm_droprate)
    flm_model = LM(flm_rnn_layer, None, len(flm_map), args.lm_word_dim, args.lm_droprate, label_dim = args.lm_label_dim)
    blm_model = LM(blm_rnn_layer, None, len(blm_map), args.lm_word_dim, args.lm_droprate, label_dim = args.lm_label_dim)
    flm_file = wrapper.restore_checkpoint(args.forward_lm)['model']
    flm_model.load_state_dict(flm_file, False)
    blm_file = wrapper.restore_checkpoint(args.backward_lm)['model']
    blm_model.load_state_dict(blm_file, False)
    flm_model_seq = BasicSeqLM(flm_model, False, args.lm_droprate, True)
    blm_model_seq = BasicSeqLM(blm_model, True, args.lm_droprate, True)
    

    model_map = {'NER': NER, 'ContextNER': ContextNER}
    ner_model = model_map[args.model](rnn_layer, len(w_map), args.word_dim, len(c_map), args.char_dim, args.label_dim, len(tl_map), args.droprate, flm_model_seq, blm_model_seq)

    ner_model.rand_ini()
    ner_model.load_pretrained_word_embedding(torch.FloatTensor(emb_array))
    ner_config = ner_model.to_params()
    ner_model.to(device)
    
    optim_map = {'Adam' : optim.Adam, 'Adagrad': optim.Adagrad, 'Adadelta': optim.Adadelta, 'SGD': functools.partial(optim.SGD, momentum=0.9)}
    if args.lr > 0:
        optimizer=optim_map[args.update](ner_model.parameters(), lr=args.lr)
    else:
        optimizer=optim_map[args.update](ner_model.parameters())

    crit_chunk = nn.BCEWithLogitsLoss()
    crit_type = softCE()

    # writer = SummaryWriter(log_dir='./partial/'+args.log_dir)
    # name_list = ['loss_chunk', 'loss_type', 'scores_chunking', 'scores_typing', 'scores_ner']
    # c_loss, t_loss, chunk_sco, type_sco, ner_sco = [args.log_dir+'/'+tup for tup in name_list]

    logger.info('Saving configues.')

    pw.save_configue(args)
    pw.save_configue({'w_map': w_map, 'c_map': c_map, 'tl_map': tl_map, 'cl_map': cl_map}, 'dict.json')

    logger.info('Setting up training environ.')
                        
    batch_index = 0
    best_eval = float('-inf')
    best_f1, best_pre, best_rec = -1, -1, -1
    best_type2f1, best_type2pre, best_type2rec = {}, {}, {}

    patience = 0
    current_lr = args.lr
    tolerance = args.tolerance

    try:

        for indexs in range(args.epoch):

            logger.info('############')
            logger.info('Epoch: {}'.format(indexs))
            pw.nvidia_memory_map(gpu_index = gpu_index)

            ner_model.train()

<<<<<<< HEAD
            for word_t, char_t, chunk_mask, chunk_label, type_mask, type_label in train_loader.get_tqdm(device):
                print(chunk_mask)
                print(chunk_label)
                print(type_mask)
                print(type_label)
=======
            for word_t, char_t, chunk_mask, chunk_label, type_mask, type_label, flm_w, blm_w, blm_ind in train_loader.get_tqdm(device):
>>>>>>> a0f994bf
                ner_model.zero_grad()
                output = ner_model(flm_w, blm_w, blm_ind, word_t, char_t, chunk_mask)

                chunk_score = ner_model.chunking(output)
                chunk_loss = crit_chunk(chunk_score, chunk_label)

                type_score = ner_model.typing(output, type_mask)
                type_loss = crit_type(type_score, type_label)

                loss = type_loss + chunk_loss
                loss.backward()
                torch.nn.utils.clip_grad_norm_(ner_model.parameters(), args.clip)
                optimizer.step()

                batch_index += 1 

                if 0 == batch_index % args.interval:
                    pw.add_loss_vs_batch({'loss_chunk': utils.to_scalar(chunk_loss), 'loss_type': utils.to_scalar(type_loss)}, batch_index, use_logger = False)
                

                if 0 == batch_index % args.check:

                    # NER evaluation
                    pre_dev, rec_dev, f1_dev, type2pre_dev, type2rec_dev, type2f1_dev = utils.evaluate_ner(dev_loader.get_tqdm(device), ner_model, tl_map['None'], id2label)
                    pw.add_loss_vs_batch({'dev_pre': pre_dev, 'dev_rec': rec_dev}, batch_index, use_logger = False)
                    pw.add_loss_vs_batch({'dev_f1': f1_dev}, batch_index, use_logger = True)

                    pw.save_checkpoint(model = ner_model, is_best = f1_dev > best_eval, s_dict = {'config': ner_config, 'w_map': w_map, 'c_map': c_map, 'tl_map': tl_map, 'cl_map': cl_map})

                    if f1_dev > best_eval:
                        best_eval = f1_dev
                        # best_f1, best_pre, best_rec, best_type2pre, best_type2rec, best_type2f1 = utils.evaluate_ner(test_loader.get_tqdm(device), ner_model, tl_map['None'])
                        best_pre, best_rec, best_f1, best_type2pre, best_type2rec, best_type2f1 = utils.evaluate_ner(test_loader.get_tqdm(device), ner_model, tl_map['None'], id2label)
                        pw.add_loss_vs_batch({'test_pre': best_pre, 'test_rec': best_rec}, batch_index, use_logger = False)
                        pw.add_loss_vs_batch({'test_f1': best_f1}, batch_index, use_logger = True)
                        patience = 0
                        for entity_type in best_type2f1:
                            pw.add_loss_vs_batch({'per_{}_f1'.format(entity_type): best_type2f1[entity_type], 
                                                    'per_{}_pre'.format(entity_type): best_type2pre[entity_type],
                                                    'per_{}_rec'.format(entity_type): best_type2rec[entity_type]}, batch_index, use_logger = False)
                            logger.info('\ttype: %s, f1: %.6f, pre: %.6f, rec: %.6f' % (entity_type, best_type2f1[entity_type], best_type2pre[entity_type], best_type2rec[entity_type]))

                    else:
                        patience += 1
                        if patience >= tolerance:
                            patience = 0
                            current_lr *= 0.9 ** tolerance
                            if args.update == 'SGD':
                                utils.adjust_learning_rate(optimizer, current_lr)
                                logger.info('current_lr = %.10f' % current_lr)

                    ner_model.train()

    except KeyboardInterrupt:

        print('Exiting from training early')

        # NER evaluation
        pre_dev, rec_dev, f1_dev, type2pre_dev, type2rec_dev, type2f1_dev = utils.evaluate_ner(dev_loader.get_tqdm(device), ner_model, tl_map['None'], id2label)
        pw.add_loss_vs_batch({'dev_pre': pre_dev, 'dev_rec': rec_dev}, batch_index, use_logger = False)
        pw.add_loss_vs_batch({'dev_f1': f1_dev}, batch_index, use_logger = True)

        pw.save_checkpoint(model = ner_model, is_best = f1_dev > best_eval, s_dict = {'config': ner_config, 'w_map': w_map, 'c_map': c_map, 'tl_map': tl_map, 'cl_map': cl_map})

        if f1_dev > best_eval:
            best_eval = f1_dev
            best_pre, best_rec, best_f1, best_type2pre, best_type2rec, best_type2f1 = utils.evaluate_ner(test_loader.get_tqdm(device), ner_model, tl_map['None'], id2label)
            pw.add_loss_vs_batch({'test_pre': best_f1, 'test_rec': best_pre}, batch_index, use_logger = False)
            pw.add_loss_vs_batch({'test_f1': best_rec}, batch_index, use_logger = True)
            patience = 0
            for entity_type in best_type2f1:
                pw.add_loss_vs_batch({'per_%s_f1'.format(entity_type): best_type2f1[entity_type], 
                                        'per_%s_pre'.format(entity_type): best_type2pre[entity_type],
                                        'per_%s_rec'.format(entity_type): best_type2rec[entity_type]}, batch_index, use_logger = False)
                logger.info('\ttype: %s, f1: %.6f, pre: %.6f, rec: %.6f' % (entity_type, best_type2f1[entity_type], best_type2pre[entity_type], best_type2rec[entity_type]))

    print ('\nbest dev f1: %.6f, corresponding test f1: %.6f' % (best_eval, best_f1))

    pw.close()<|MERGE_RESOLUTION|>--- conflicted
+++ resolved
@@ -164,15 +164,8 @@
 
             ner_model.train()
 
-<<<<<<< HEAD
-            for word_t, char_t, chunk_mask, chunk_label, type_mask, type_label in train_loader.get_tqdm(device):
-                print(chunk_mask)
-                print(chunk_label)
-                print(type_mask)
-                print(type_label)
-=======
             for word_t, char_t, chunk_mask, chunk_label, type_mask, type_label, flm_w, blm_w, blm_ind in train_loader.get_tqdm(device):
->>>>>>> a0f994bf
+
                 ner_model.zero_grad()
                 output = ner_model(flm_w, blm_w, blm_ind, word_t, char_t, chunk_mask)
 
