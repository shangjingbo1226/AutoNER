import pickle
import argparse
import os
import random
import numpy as np
from tqdm import tqdm

import itertools
import functools

def filter_words(w_map, emb_array, ck_filenames):
    vocab = set()
    for filename in ck_filenames:
        for line in open(filename, 'r'):
            if not (line.isspace() or (len(line) > 10 and line[0:10] == '-DOCSTART-')):
                line = line.rstrip('\n').split()
                assert len(line) >= 3, 'wrong ck file format'
                word = line[0]
                vocab.add(word)
                word = word.lower()
                vocab.add(word)
    new_w_map = {}
    new_emb_array = []
    for (word, idx) in w_map.items():
        if word in vocab or word in ['<unk>', '<s>', '< >', '<\n>']:
            assert word not in new_w_map
            new_w_map[word] = len(new_emb_array)
            new_emb_array.append(emb_array[idx])
    print('filtered %d --> %d' % (len(emb_array), len(new_emb_array)))
    return new_w_map, new_emb_array


def build_label_mapping(train_file, dev_file, test_file):
    ret = {'None': 0} # None must be 0
    for filename in [train_file, dev_file, test_file]:
        for line in open(filename):
            if not (line.isspace() or (len(line) > 10 and line[0:10] == '-DOCSTART-')):
                line = line.rstrip('\n').split() 
                assert len(line) >= 3 and len(line) <= 4, "the format of noisy corpus"
                # The format should be
                # 0. Token
                # 1. I/O (I means Break, O means Connected)
                # 2. Type (separated by comma)
                # 3. Safe or dangerous?   <-- this is optional
                token = line[0]
                chunk_boundary = line[1]
                entity_type = line[2]
                if entity_type not in ret:
                    type_id = len(ret)
                    ret[entity_type] = type_id
                    print('\tlabel mapping: %s --> %d' % (entity_type, type_id))
    return ret


def read_noisy_corpus(lines):
    features, labels_chunk, labels_chunk_mask, labels_point, labels_typing = list(), list(), list(), list(), list()

    tmp_fl, tmp_lpl, tmp_lcml, tmp_lcl, tmp_ltl = list(), list(), list(), list(), list()

    for line in lines:
        if not (line.isspace() or (len(line) > 10 and line[0:10] == '-DOCSTART-')):
            line = line.rstrip('\n').split()
            
            assert len(line) >= 3 and len(line) <= 4, "the format of noisy corpus"
            # The format should be
            # 0. Token
            # 1. I/O (I means Break, O means Connected)
            # 2. Type (separated by comma)
            # 3. Safe or dangerous?   <-- this is optional
            token = line[0]
            chunk_boundary = line[1]
            if chunk_boundary == 'B':
                chunk_boundary = 'I'
            entity_types = line[2]

            if len(line) == 3:
                safe = 1
            else:
                safe = int(line[3] == 'S')

            tmp_fl.append(token)
            tmp_lcml.append(safe)
            if safe:
                tmp_lcl.append(chunk_boundary)
                if 'I' == chunk_boundary:
                    type_list = entity_types.split(',')
                    tmp_lpl.append(1)
                    tmp_ltl.append(type_list)
                else:
                    tmp_lpl.append(0)
        elif len(tmp_fl) > 0:
            features.append(tmp_fl)
            labels_chunk.append(tmp_lcl)
            labels_chunk_mask.append(tmp_lcml)
            labels_point.append(tmp_lpl)
            labels_typing.append(tmp_ltl)
            tmp_fl, tmp_lpl, tmp_lcml, tmp_lcl, tmp_ltl = list(), list(), list(), list(), list()

    if len(tmp_fl) > 0:
        features.append(tmp_fl)
        labels_chunk.append(tmp_lcl)
        labels_chunk_mask.append(tmp_lcml)
        labels_point.append(tmp_lpl)
        labels_typing.append(tmp_ltl)

    return features, labels_chunk, labels_chunk_mask, labels_point, labels_typing

def read_corpus(lines):
    features, labels_chunk, labels_point, labels_typing = list(), list(), list(), list()

    tmp_fl, tmp_lpl, tmp_lcl, tmp_ltl = list(), list(), list(), list()

    for line in lines:
        if not (line.isspace() or (len(line) > 10 and line[0:10] == '-DOCSTART-')):
            line = line.rstrip('\n').split()

            assert len(line) == 3, "the format of corpus"
            # The format should be
            # 0. Token
            # 1. I/O (I means Break, O means Connected)
            # 2. Type (separated by comma)
            token = line[0]
            chunk_boundary = line[1]
            entity_types = line[2]

            tmp_fl.append(token)
            tmp_lcl.append(chunk_boundary)
            if 'I' == chunk_boundary:
                tmp_lpl.append(1)
                tmp_ltl.append(entity_types)
            else:
                tmp_lpl.append(0)
        elif len(tmp_fl) > 0:
            features.append(tmp_fl)
            labels_chunk.append(tmp_lcl)
            labels_point.append(tmp_lpl)
            labels_typing.append(tmp_ltl)
            tmp_fl, tmp_lpl, tmp_lcl, tmp_ltl = list(), list(), list(), list()

    if len(tmp_fl) > 0:
        features.append(tmp_fl)
        labels_chunk.append(tmp_lcl)
        labels_point.append(tmp_lpl)
        labels_typing.append(tmp_ltl)

    return features, labels_chunk, labels_point, labels_typing


def encode_folder(input_folder, output_folder, w_map, c_map, cl_map, tl_map, flm_map, blm_map,c_threshold=-1):

    w_st, w_unk, w_con, w_pad = w_map['<s>'], w_map['<unk>'], w_map['< >'], w_map['<\n>']
    c_st, c_unk, c_con, c_pad = c_map['<s>'], c_map['<unk>'], c_map['< >'], c_map['<\n>']
    flm_unk, flm_pad= flm_map['<unk>'], flm_map['\n']
    blm_unk, blm_pad= blm_map['<unk>'], blm_map['\n']

    # list_dirs = os.walk(input_folder)

    range_ind = 0

    # for root, dirs, files in list_dirs:
        # print('loading from ' + ', '.join(files))
        # for file in tqdm(files):
            # with open(os.path.join(root, file), 'r') as fin:
    with open(input_folder, 'r') as fin:
        lines = fin.readlines()

    features, labels_chunk, labels_chunk_mask, labels_point, labels_typing = read_noisy_corpus(lines)

    if c_threshold > 0:
        c_count = dict()
        for line in features:
            for tup in line:
                for t_char in tup:
                    c_count[t_char] = c_count.get(t_char, 0) + 1
        c_set = [k for k, v in c_count.items() if v > c_threshold]
        for key in c_set:
            if key not in c_map:
                c_map[key] = len(c_map)

    dataset = list()

    for f_l, l_c, l_c_m, l_m, l_t in zip(features, labels_chunk, labels_chunk_mask, labels_point, labels_typing):
        tmp_w = [w_st, w_con]
        tmp_c = [c_st, c_con]
        tmp_mc = [0, 1]
        tmp_flm = [flm_pad, flm_pad]
        tmp_blm = [blm_pad, blm_pad]

        for i_f, i_m in zip(f_l[1:-1], l_c_m[1:-1]):
            tmp_w = tmp_w + [w_map.get(i_f, w_map.get(i_f.lower(), w_unk))] * len(i_f) + [w_con]
            tmp_c = tmp_c + [c_map.get(t, c_unk) for t in i_f] + [c_con]
            tmp_mc = tmp_mc + [0] * len(i_f) + [i_m]

            # encoding flm and blm mapping, not sure about this format
<<<<<<< HEAD
            tmp_blm = tmp_blm + [blm_map.get(i_f, blm_unk)] * len(i_f)
=======
            tmp_flm = tmp_flm + [flm_map.get(i_f, flm_map.get(i_f.lower(), flm_unk))] * len(i_f) + [flm_pad]
            tmp_blm = tmp_blm + [blm_map.get(i_f, blm_map.get(i_f.lower(), blm_unk))] * len(i_f) + [blm_pad]
>>>>>>> 30fe5ea0

        tmp_w.append(w_pad)
        tmp_c.append(c_pad)
        tmp_mc.append(0)
        tmp_flm.append(flm_pad)
        tmp_blm.append(blm_pad)
        

        tmp_lc = [cl_map[tup] for tup in l_c[1:]]
        tmp_mt = l_m[1:]
        tmp_lt = list()
        for tup_list in l_t:
            tmp_mask = [0] * len(tl_map)
            for tup in tup_list:
                tmp_mask[tl_map[tup]] = 1
            tmp_lt.append(tmp_mask)

        dataset.append([tmp_w, tmp_c, tmp_mc, tmp_lc, tmp_mt, tmp_lt, tmp_flm, tmp_blm])

    dataset.sort(key=lambda t: len(t[0]), reverse=True)

    with open(output_folder+'train_'+ str(range_ind) + '.pk', 'wb') as f:
        pickle.dump(dataset, f)

    range_ind += 1

    return range_ind


def encode_dataset(input_file, w_map, c_map, cl_map, tl_map, flm_map, blm_map):

    print('loading from ' + input_file)

    with open(input_file, 'r') as f:
        lines = f.readlines()

    features, labels_chunk, labels_point, labels_typing = read_corpus(lines)

    w_st, w_unk, w_con, w_pad = w_map['<s>'], w_map['<unk>'], w_map['< >'], w_map['<\n>']
    c_st, c_unk, c_con, c_pad = c_map['<s>'], c_map['<unk>'], c_map['< >'], c_map['<\n>']
    flm_unk, flm_pad= flm_map['<unk>'], flm_map['\n']
    blm_unk, blm_pad= blm_map['<unk>'], blm_map['\n']

    dataset = list()

    for f_l, l_c, l_m, l_t in zip(features, labels_chunk, labels_point, labels_typing):
        tmp_w = [w_st, w_con]
        tmp_c = [c_st, c_con]
        tmp_mc = [0, 1]
        # print(l_c)
        tmp_lc = [cl_map[l_c[1]]]
        tmp_flm = [flm_pad, flm_pad]
        tmp_blm = [blm_pad, blm_pad]

        for i_f, i_c in zip(f_l[1:-1], l_c[2:]):
            tmp_w = tmp_w + [w_map.get(i_f, w_map.get(i_f.lower(), w_unk))] * len(i_f) + [w_con]
            tmp_c = tmp_c + [c_map.get(t, c_unk) for t in i_f] + [c_con]
            tmp_mc = tmp_mc + [0] * len(i_f) + [1]
            tmp_lc = tmp_lc + [cl_map[i_c]]

            # encoding flm and blm mapping, not sure about this format
            tmp_flm = tmp_flm + [flm_map.get(i_f, flm_map(i_f.lower(), flm_unk))] * len(i_f) + [flm_pad]
            tmp_blm = tmp_blm + [blm_map.get(i_f, blm_map(i_f.lower(), blm_unk))] * len(i_f) + [flm_pad]

        tmp_w.append(w_pad)
        tmp_c.append(c_pad)
        tmp_mc.append(0)
        tmp_flm.append(flm_pad)
        tmp_blm.append(blm_pad)

        tmp_mt = l_m[1:]
        tmp_lt = [tl_map[tup] for tup in l_t]
        
        

        dataset.append([tmp_w, tmp_c, tmp_mc, tmp_lc, tmp_mt, tmp_lt, tmp_flm, tmp_blm])

    dataset.sort(key=lambda t: len(t[0]), reverse=True)

    return dataset


if __name__ == "__main__":
    parser = argparse.ArgumentParser()
    parser.add_argument('--input_train', default="./data/ner/eng.train.pre")
    parser.add_argument('--input_testa', default="./data/ner/eng.testa.pre")
    parser.add_argument('--input_testb', default="./data/ner/eng.testb.pre")
    parser.add_argument('--pre_word_emb', default="./data/glove.100.pk")
    parser.add_argument('--output_folder', default="./data/ner/")
    parser.add_argument('--lm_maps', default = "./lm/lm_maps.pk")
    args = parser.parse_args()

    with open(args.pre_word_emb, 'rb') as f:
        w_emb = pickle.load(f)
        w_map = w_emb['w_map']
        emb_array = w_emb['emb_array']

    with open(args.lm_maps, 'rb') as f:
        lm_maps = pickle.load(f)
        flm_map = lm_maps['flm_map']
        blm_map = lm_maps['blm_map']

    w_map, emb_array = filter_words(w_map, emb_array, [args.input_train, args.input_testa, args.input_testb])
    assert len(w_map) == len(emb_array)
    
    #four special char/word, <s>, <unk>, < > and <\n>
    c_map = {'<s>': 0, '<unk>': 1, '< >': 2, '<\n>': 3}
    # tl_map = {'None': 0,
    #           'PER': 1, 'ORG': 2, 'LOC': 3,
    #           'Chemical': 1, 'Disease': 2, 'Gene' : 3, 'Pathway' : 4, 'Protein' : 5, 'Mutation' : 6, 'Species': 7,
    #           'AspectTerm': 1}
    tl_map = build_label_mapping(args.input_train, args.input_testa, args.input_testb)
    cl_map = {'I': 0, 'O': 1}

    range_ind = encode_folder(args.input_train, args.output_folder, w_map, c_map, cl_map, tl_map, flm_map, blm_map, 5)
    testa_dataset = encode_dataset(args.input_testa, w_map, c_map, cl_map, tl_map, flm_map, blm_map)
    testb_dataset = encode_dataset(args.input_testb, w_map, c_map, cl_map, tl_map, flm_map, blm_map)

    with open(args.output_folder+'test.pk', 'wb') as f:
        pickle.dump({'emb_array': emb_array, 'w_map': w_map, 'c_map': c_map, 'tl_map': tl_map, 'cl_map': cl_map, 'range': range_ind, 'test_data':testb_dataset, 'dev_data': testa_dataset}, f)

    print('dumped to the folder: ' + args.output_folder)
    print('done!')<|MERGE_RESOLUTION|>--- conflicted
+++ resolved
@@ -192,12 +192,9 @@
             tmp_mc = tmp_mc + [0] * len(i_f) + [i_m]
 
             # encoding flm and blm mapping, not sure about this format
-<<<<<<< HEAD
-            tmp_blm = tmp_blm + [blm_map.get(i_f, blm_unk)] * len(i_f)
-=======
             tmp_flm = tmp_flm + [flm_map.get(i_f, flm_map.get(i_f.lower(), flm_unk))] * len(i_f) + [flm_pad]
             tmp_blm = tmp_blm + [blm_map.get(i_f, blm_map.get(i_f.lower(), blm_unk))] * len(i_f) + [blm_pad]
->>>>>>> 30fe5ea0
+
 
         tmp_w.append(w_pad)
         tmp_c.append(c_pad)
